<<<<<<< HEAD
=======
use std::ops::Deref;

>>>>>>> 804e9a03
use serde::Serialize;
use serde::Deserialize;
use anyhow::anyhow;
use anyhow::Error;
use anyhow::Result;
use pom::parser::Parser as PomParser;
use crate::util::parser::*;
<<<<<<< HEAD

#[derive(Clone, Debug, Hash, Eq, PartialEq, Ord, PartialOrd)]
pub struct PackageVersionConstraint {
    constraint: String,
    version: PackageVersion
}

=======

#[derive(Clone, Debug, Hash, Eq, PartialEq, Ord, PartialOrd)]
pub struct PackageVersionConstraint {
    constraint: String,
    version: PackageVersion
}

>>>>>>> 804e9a03
impl PackageVersionConstraint {
    pub fn parser<'a>() -> PomParser<'a, u8, Self> {
        (pom::parser::sym(b'=') + PackageVersion::parser())
            .convert(|(constraint, version)| {
                String::from_utf8(vec![constraint])
                    .map(|c| (c, version))
            })
            .map(|(constraint, version)| PackageVersionConstraint { constraint, version })
    }

    pub fn matches(&self, v: &PackageVersion) -> bool {
        self.version == *v
    }

    #[cfg(test)]
    pub fn from_version(constraint: String, version: PackageVersion) -> Self {
        PackageVersionConstraint { constraint, version }
    }
}

#[derive(Serialize, Deserialize, Clone, Debug, Hash, Eq, PartialEq, Ord, PartialOrd)]
#[serde(transparent)]
pub struct PackageVersion(String);

impl Deref for PackageVersion {
    type Target = String;
    fn deref(&self) -> &Self::Target {
        &self.0
    }
}

impl From<String> for PackageVersion {
    fn from(s: String) -> Self {
        PackageVersion(s)
    }
}

impl std::fmt::Display for PackageVersion {
    fn fmt(&self, f: &mut std::fmt::Formatter) -> Result<(), std::fmt::Error> {
        self.0.fmt(f)
    }
}

impl PackageVersion {
    pub fn parser<'a>() -> PomParser<'a, u8, Self> {
        (
            numbers() + ((dash() | under() | dot() | letters() | numbers()).repeat(0..))
        )
        .collect()
        .convert(|b| String::from_utf8(b.to_vec()).map(Self::from))
    }
}

#[cfg(test)]
mod tests {
    use super::*;

    #[test]
    fn test_parse_version_1() {
        assert!(PackageVersion::parser().parse("".as_bytes()).is_err());
        assert!(PackageVersion::parser().parse("=".as_bytes()).is_err());
        assert!(PackageVersion::parser().parse("*1".as_bytes()).is_err());
        assert!(PackageVersion::parser().parse(">1".as_bytes()).is_err());
        assert!(PackageVersion::parser().parse("<1".as_bytes()).is_err());
        assert!(PackageVersion::parser().parse("=a".as_bytes()).is_err());
        assert!(PackageVersion::parser().parse("=.a".as_bytes()).is_err());
        assert!(PackageVersion::parser().parse("=.1".as_bytes()).is_err());
        assert!(PackageVersion::parser().parse("=a1".as_bytes()).is_err());
        assert!(PackageVersion::parser().parse("a".as_bytes()).is_err());

        assert!(PackageVersionConstraint::parser().parse("".as_bytes()).is_err());
        assert!(PackageVersionConstraint::parser().parse("=".as_bytes()).is_err());
        assert!(PackageVersionConstraint::parser().parse("*1".as_bytes()).is_err());
        assert!(PackageVersionConstraint::parser().parse(">1".as_bytes()).is_err());
        assert!(PackageVersionConstraint::parser().parse("<1".as_bytes()).is_err());
        assert!(PackageVersionConstraint::parser().parse("=a".as_bytes()).is_err());
        assert!(PackageVersionConstraint::parser().parse("=.a".as_bytes()).is_err());
        assert!(PackageVersionConstraint::parser().parse("=.1".as_bytes()).is_err());
        assert!(PackageVersionConstraint::parser().parse("=a1".as_bytes()).is_err());
        assert!(PackageVersionConstraint::parser().parse("1".as_bytes()).is_err());
        assert!(PackageVersionConstraint::parser().parse("a".as_bytes()).is_err());
    }

    #[test]
    fn test_parse_version_2() {
        let s = "=1";
        let c = PackageVersionConstraint::parser().parse(s.as_bytes()).unwrap();
        assert_eq!(c.version, PackageVersion::from(String::from("1")));
    }

    #[test]
    fn test_parse_version_3() {
        let s = "=1.0.17";
        let c = PackageVersionConstraint::parser().parse(s.as_bytes()).unwrap();
        assert_eq!(c.version, PackageVersion::from(String::from("1.0.17")));
    }

    #[test]
    fn test_parse_version_4() {
        let s = "=1.0.17asejg";
        let c = PackageVersionConstraint::parser().parse(s.as_bytes()).unwrap();
        assert_eq!(c.version, PackageVersion::from(String::from("1.0.17asejg")));
    }

    #[test]
    fn test_parse_version_5() {
        let s = "=1-0B17-beta1247_commit_12653hasd";
        let c = PackageVersionConstraint::parser().parse(s.as_bytes()).unwrap();
        assert_eq!(c.version, PackageVersion::from(String::from("1-0B17-beta1247_commit_12653hasd")));
    }
}
<|MERGE_RESOLUTION|>--- conflicted
+++ resolved
@@ -1,8 +1,5 @@
-<<<<<<< HEAD
-=======
 use std::ops::Deref;
 
->>>>>>> 804e9a03
 use serde::Serialize;
 use serde::Deserialize;
 use anyhow::anyhow;
@@ -10,7 +7,6 @@
 use anyhow::Result;
 use pom::parser::Parser as PomParser;
 use crate::util::parser::*;
-<<<<<<< HEAD
 
 #[derive(Clone, Debug, Hash, Eq, PartialEq, Ord, PartialOrd)]
 pub struct PackageVersionConstraint {
@@ -18,15 +14,6 @@
     version: PackageVersion
 }
 
-=======
-
-#[derive(Clone, Debug, Hash, Eq, PartialEq, Ord, PartialOrd)]
-pub struct PackageVersionConstraint {
-    constraint: String,
-    version: PackageVersion
-}
-
->>>>>>> 804e9a03
 impl PackageVersionConstraint {
     pub fn parser<'a>() -> PomParser<'a, u8, Self> {
         (pom::parser::sym(b'=') + PackageVersion::parser())
